--- conflicted
+++ resolved
@@ -172,66 +172,91 @@
         self.assertSequenceEqual(table1.rows[1], table2.rows[1])
         self.assertSequenceEqual(table1.rows[2], table2.rows[2])
 
-<<<<<<< HEAD
     def test_from_csv_columns_and_header(self):
         column_names = ['a', 'b', 'c']
 
+    def test_from_json(self):
+        table = Table.from_json('examples/test.json')
+
+        self.assertEqual(len(table.columns), 3)
+        self.assertEqual(len(table.rows), 3)
+
+        self.assertSequenceEqual(table.column_names, ['one', 'two', 'three'])
+        self.assertIsInstance(table.columns[0].data_type, Number)
+        self.assertIsInstance(table.columns[1].data_type, Number)
+        self.assertIsInstance(table.columns[2].data_type, Text)
+
+        self.assertSequenceEqual(table.rows[0], [1, 4, 'a'])
+        self.assertSequenceEqual(table.rows[1], [2, 3, 'b'])
+        self.assertSequenceEqual(table.rows[2], [None, 2, u'👍'])
+
+    def test_from_json_file_like_object(self):
+        with open('examples/test.json') as f:
+            table = Table.from_json(f)
+
+        self.assertEqual(len(table.columns), 3)
+        self.assertEqual(len(table.rows), 3)
+
+        self.assertSequenceEqual(table.column_names, ['one', 'two', 'three'])
+        self.assertIsInstance(table.columns[0].data_type, Number)
+        self.assertIsInstance(table.columns[1].data_type, Number)
+        self.assertIsInstance(table.columns[2].data_type, Text)
+
+        self.assertSequenceEqual(table.rows[0], [1, 4, 'a'])
+        self.assertSequenceEqual(table.rows[1], [2, 3, 'b'])
+        self.assertSequenceEqual(table.rows[2], [None, 2, u'👍'])
+
+    def test_from_json_with_key(self):
+        table = Table.from_json('examples/test_key.json', key='data')
+
+        self.assertEqual(len(table.columns), 3)
+        self.assertEqual(len(table.rows), 3)
+
+        self.assertSequenceEqual(table.column_names, ['one', 'two', 'three'])
+        self.assertIsInstance(table.columns[0].data_type, Number)
+        self.assertIsInstance(table.columns[1].data_type, Number)
+        self.assertIsInstance(table.columns[2].data_type, Text)
+
+        self.assertSequenceEqual(table.rows[0], [1, 4, 'a'])
+        self.assertSequenceEqual(table.rows[1], [2, 3, 'b'])
+        self.assertSequenceEqual(table.rows[2], [None, 2, u'👍'])
+
+    def test_from_json_mixed_keys(self):
+        table = Table.from_json('examples/test_mixed.json')
+
+        self.assertEqual(len(table.columns), 5)
+        self.assertEqual(len(table.rows), 3)
+
+        self.assertSequenceEqual(table.column_names, ['one', 'two', 'three', 'four', 'five'])
+        self.assertIsInstance(table.columns[0].data_type, Number)
+        self.assertIsInstance(table.columns[1].data_type, Number)
+        self.assertIsInstance(table.columns[2].data_type, Text)
+        self.assertIsInstance(table.columns[3].data_type, Text)
+        self.assertIsInstance(table.columns[4].data_type, Number)
+
+        self.assertSequenceEqual(table.rows[0], [1, 4, 'a', None, None])
+        self.assertSequenceEqual(table.rows[1], [2, 3, 'b', 'd', None])
+        self.assertSequenceEqual(table.rows[2], [None, 2, u'👍', None, 5])
+
+    def test_from_json_nested(self):
+        table = Table.from_json('examples/test_nested.json')
+
+        self.assertEqual(len(table.columns), 6)
+        self.assertEqual(len(table.rows), 2)
+
+        self.assertSequenceEqual(table.column_names, ['one', 'two/two_a', 'two/two_b', 'three/0', 'three/1', 'three/2'])
+        self.assertIsInstance(table.columns[0].data_type, Number)
+        self.assertIsInstance(table.columns[1].data_type, Text)
+        self.assertIsInstance(table.columns[2].data_type, Text)
+        self.assertIsInstance(table.columns[3].data_type, Text)
+        self.assertIsInstance(table.columns[4].data_type, Number)
+        self.assertIsInstance(table.columns[5].data_type, Text)
+
+        self.assertSequenceEqual(table.rows[0], [1, 'a', 'b', 'a', 2, 'c'])
+        self.assertSequenceEqual(table.rows[1], [2, 'c', 'd', 'd', 2, 'f'])
+
+    def test_from_csv_file_like_object(self):
         table = Table.from_csv('examples/test.csv', column_names, self.column_types)
-=======
-    def test_from_json(self):
-        from agate import table
-
-        table1 = Table(self.rows, self.columns)
-        table2 = Table.from_json('examples/test.json')
-
-        self.assertSequenceEqual(table1.column_names, table2.column_names)
-        self.assertSequenceEqual(table1.column_types, table2.column_types)
-
-        self.assertEqual(len(table1.columns), len(table2.columns))
-        self.assertEqual(len(table1.rows), len(table2.rows))
-
-        self.assertSequenceEqual(table1.rows[0], table2.rows[0])
-        self.assertSequenceEqual(table1.rows[1], table2.rows[1])
-        self.assertSequenceEqual(table1.rows[2], table2.rows[2])
-
-    def test_from_json_file_like_object(self):
-
-        table1 = Table.from_csv('examples/test.csv', self.columns)
-
-        with open('examples/test.json') as fh:
-            table2 = Table.from_json(fh, self.columns)
-
-            self.assertSequenceEqual(table1.column_names, table2.column_names)
-            self.assertSequenceEqual(table1.column_types, table2.column_types)
-
-            self.assertEqual(len(table1.columns), len(table2.columns))
-            self.assertEqual(len(table1.rows), len(table2.rows))
-
-            self.assertSequenceEqual(table1.rows[0], table2.rows[0])
-            self.assertSequenceEqual(table1.rows[1], table2.rows[1])
-            self.assertSequenceEqual(table1.rows[2], table2.rows[2])
-
-    def test_from_json_with_key(self):
-        from agate import table
-
-        table1 = Table(self.rows, self.columns)
-        table2 = Table.from_json('examples/testKey.json',key='data')
-
-        self.assertSequenceEqual(table1.column_names, table2.column_names)
-        # self.assertSequenceEqual(table1.column_types, table2.column_types)
-
-        self.assertEqual(len(table1.columns), len(table2.columns))
-        self.assertEqual(len(table1.rows), len(table2.rows))
-
-        self.assertSequenceEqual(table1.rows[0], table2.rows[0])
-        self.assertSequenceEqual(table1.rows[1], table2.rows[1])
-        self.assertSequenceEqual(table1.rows[2], table2.rows[2])
-
-    def test_from_csv_file_like_object(self):
-        import csvkit
-        from agate import table
-        table.csv = csvkit
->>>>>>> b8720fe5
 
         self.assertEqual(len(table.columns), 3)
         self.assertEqual(len(table.rows), 3)
