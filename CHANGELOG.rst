1.2.3
-----

<<<<<<< HEAD
* :meth:`.Table.order_by` now accepts a sequence of column names as a key.
* :meth:`.Table.distinct` now accepts a sequence of column names as a key.
* :meth:`.Table.join` now accepts a sequence of column names as either a left or right key. (#475)
=======
* Added :meth:`.Table.homogenize` to find gaps in a table and fill them with default rows. (#407)
* :meth:`.Table.distinct` now accepts sequences of column names as a key.
* :meth:`.Table.join` now accepts sequences of column names as either a left or right key. (#475)
>>>>>>> cc20ffb9
* Cookbook: Create a table from a DBF file. (#472)
* Cookbook: Create a table from an Excel spreadsheet.
* Added explicit error if a filename is passed to the :class:`.Table` constructor. (#438)

1.2.2 - February 5, 2016
------------------------

This release several minor features. The only breaking change is that default column names will now be lowercase instead of uppercase. If you depended on these names in your scripts you will need to update them accordingly.

* :class:`.TypeTester` no longer takes a ``locale`` argument. Use ``types`` instead.
* :class:`.TypeTester` now takes a ``types`` argument that is a list of possible types to test. (#461)
* Null conversion can now be disabled for :class:`.Text` by passing ``cast_nulls=False``. (#460)
* Default column names are now lowercase letters instead of uppercase. (#464)
* :meth:`.Table.merge` can now merge tables with different columns or columns in a different order. (#465)
* :meth:`.MappedSequence.get` will no longer raise ``KeyError`` if a default is not provided. (#467)
* :class:`.Number` can now test/cast the ``long`` type on Python 2.

1.2.1 - February 5, 2016
------------------------

This release implements several new features and bug fixes. There are no significant breaking changes.

Special thanks to `Neil Bedi <https://github.com/nbedi>`_ for his extensive contributions to this release.

* Added a ``max_column_width`` argument to :meth:`.Table.print_table`. Defaults to ``20``. (#442)
* :meth:`.Table.from_json` now defers most functionality to :meth:`.Table.from_object`.
* Implemented :meth:`.Table.from_object` for parsing JSON-like Python objects.
* Fixed a bug that prevented :meth:`.Table.order_by` on empty table. (#454)
* :meth:`.Table.from_json` and :meth:`TableSet.from_json` now have ``column_types`` as an optional argument. (#451)
* :class:`.csv.Reader` now has ``line_numbers`` and ``header`` options to add column for line numbers (#447)
* Renamed ``maxfieldsize`` to ``field_size_limit`` in :class:`.csv.Reader` for consistency (#447)
* :meth:`.Table.from_csv` now has a ``sniff_limit`` option to use :class:`.csv.Sniffer` (#444)
* :class:`.csv.Sniffer` implemented. (#444)
* :meth:`.Table.__init__` no longer fails on empty rows. (#445)
* :meth:`.TableSet.from_json` implemented. (#373)
* Fixed a bug that breaks :meth:`TypeTester.run` on variable row length. (#440)
* Added :meth:`.TableSet.__str__` to display :class:`.Table` keys and row counts. (#418)
* Fixed a bug that incorrectly checked for column_types equivalence in :meth:`.Table.merge` and :meth:`.TableSet.__init__`. (#435)
* :meth:`.TableSet.merge` now has the ability to specify grouping factors with ``group``, ``group_name`` and ``group_type``. (#406)
* :class:`.Table` can now be constructed with ``None`` for some column names. Those columns will receive letter names. (#432)
* Slightly changed the parsing of dates and datetimes from strings.
* Numbers are now written to CSV without extra zeros after the decimal point. (#429)
* Made it possible for ``datetime.date`` instances to be considered valid :class:`.DateTime` inputs. (#427)
* Changed preference order in type testing so :class:`.Date` is preferred to :class:`.DateTime`.
* Removed ``float_precision`` argument from :class:`.Number`. (#428)
* :class:`.AgateTestCase` is now available as ``agate.AgateTestCase``. (#426)
* :meth:`.TableSet.to_json` now has an ``indent`` option for use with ``nested``.
* :meth:`.TableSet.to_json` now has a ``nested`` option for writing a single, nested JSON file. (#417)
* :meth:`.TestCase.assertRowNames` and :meth:`.TestCase.assertColumnNames` now validate the row and column instance keys.
* Fixed a bug that prevented :meth:`.Table.rename` from renaming column names in :class:`.Row` instances. (#423)

1.2.0 - January 18, 2016
------------------------

This version introduces one breaking change, which is only relevant if you are using custom :class:`.Computation` subclasses.

1. :class:`.Computation` has been modified so that :meth:`.Computation.run` takes a :class:`.Table` instance as its argument, rather than a single row. It must return a sequence of values to use for a new column. In addition, the :meth:`.Computation._prepare` method has been renamed to :meth:`.Computation.validate` to more accurately describe it's function. These changes were made to facilitate computing moving averages, streaks and other values that require data for the full column.

* Existing :class:`.Aggregation` subclasses have been updated to use :meth:`.Aggregate.validate`. (This brings a noticeable performance boost.)
* :class:`.Aggregation` now has a :meth:`.Aggregation.validate` method that functions identically to :meth:`.Computation.validate`. (#421)
* :meth:`.Change.validate` now correctly raises :class:`.DataTypeError`.
* Added a ``SimpleMovingAverage`` implementation to the cookbook's examples of custom :class:`.Computation` classes.
* :meth:`.Computation._prepare` has been renamed to :meth:`.Computation.validate`.
* :meth:`.Computation.run` now takes a :class:`.Table` instance as an argument. (#415)
* Fix a bug in Python 2 where printing a table could raise ``decimal.InvalidOperation``. (#412)
* Fix :class:`.Rank` so it returns Decimal. (#411)
* Added Taurus Olson to AUTHORS.
* Printing a table will now print the table's structure.
* :meth:`.Table.print_structure` implemented. (#393)
* Added Geoffrey Hing to AUTHORS.
* :meth:`.Table.print_html` implemented. (#408)
* Instances of :class:`.Date` and :class:`.DateTime` can now be pickled. (#362)
* :class:`.AgateTestCase` is available as ``agate.testcase.AgateTestCase`` for extensions to use. (#384)
* :meth:`.Table.exclude` implemented. Opposite of :meth:`.Table.select`. (#388)
* :meth:`.Table.merge` now accepts a ``row_names`` argument. (#403)
* :class:`.Formula` now automatically casts computed values to specified data type unless ``cast`` is set to ``False``. (#398)
* Added Neil Bedi to AUTHORS.
* :meth:`.Table.rename` is implemented. (#389)
* :meth:`.TableSet.to_json` is implemented. (#374)
* :meth:`.Table.to_csv` and :meth:`.Table.to_json` will now create the target directory if it does not exist. (#392)
* :class:`.Boolean` will now correctly cast numerical ``0`` and ``1``. (#386)
* :meth:`.Table.merge` now consistently maps column names to rows. (#402)

1.1.0 - November 4, 2015
------------------------

This version of agate introduces three major changes.

1. :class:`.Table`, :meth:`.Table.from_csv` and :meth:`.TableSet.from_csv` now all take ``column_names`` and ``column_types`` as separate arguments instead of as a sequence of tuples. This was done to enable more flexible type inference and to streamline the API.
2. The interfaces for :meth:`.TableSet.aggregate` and :meth:`.Table.compute` have been changed. In both cases the new column name now comes first. Aggregations have also been modified so that the input column name is an argument to the aggregation class, rather than a third element in the tuple.
3. This version drops support for Python 2.6. Testing and bug-fixing for this version was taking substantial time with no evidence that anyone was actually using it. Also, multiple dependencies claim to not support 2.6, even though agate's tests were passing.

* DataType's now have :meth:`.DataType.csvify` and :meth:`.DataType.jsonify` methods for serializing native values.
* Added a dependency on `isodate <https://github.com/gweis/isodate>`_ for handling ISO8601 formatted dates. (#233)
* :class:`.Aggregation` results are no longer cached. (#378)
* Removed `Column.aggregate` method. Use :meth:`.Table.aggregate` instead. (#378)
* Added :meth:`.Table.aggregate` for aggregating single column results. (#378)
* :class:`.Aggregation` subclasses now take column names as their first argument. (#378)
* :meth:`.TableSet.aggregate` and :meth:`.Table.compute` now take the new column name as the first argument. (#378)
* Remove support for Python 2.6.
* :meth:`.Table.to_json` is implemented. (#345)
* :meth:`.Table.from_json` is implemented. (#344, #347)
* :class:`.Date` and :class:`.DateTime` type testing now takes specified format into account. (#361)
* :class:`.Number` data type now takes a ``float_precision`` argument.
* :class:`.Number` data types now work with native float values. (#370)
* :class:`.TypeTester` can now validate Python native types (not just strings). (#367)
* :class:`.TypeTester` can now be used with the :class:`.Table` constructor, not just :meth:`.Table.from_csv`. (#350)
* :class:`.Table`, :meth:`.Table.from_csv` and :meth:`.TableSet.from_csv` now take ``column_names`` and ``column_types`` as separate parameters. (#350)
* :const:`.DEFAULT_NULL_VALUES` (the list of strings that mean null) is now importable from ``agate``.
* :meth:`.Table.from_csv` and :meth:`.Table.to_csv` are now unicode-safe without separately importing csvkit.
* ``agate`` can now be used as a drop-in replacement for Python's ``csv`` module.
* Migrated `csvkit <http://csvkit.readthedocs.org>`_'s unicode CSV reading/writing support into agate. (#354)

1.0.1 - October 29, 2015
------------------------

* TypeTester now takes a "limit" arg that restricts how many rows it tests. (#332)
* Table.from_csv now supports CSVs with neither headers nor manual column names.
* Tables can now be created with automatically generated column names. (#331)
* File handles passed to Table.to_csv are now left open. (#330)
* Added Table.print_csv method. (#307, #339)
* Fixed stripping currency symbols when casting Numbers from strings. (#333)
* Fixed two major join issues. (#336)

1.0.0 - October 22, 2015
------------------------

* Table.from_csv now defaults to TypeTester() if column_info is not provided. (#324)
* New tutorial section: "Navigating table data" (#315)
* 100% test coverage reached. (#312)
* NullCalculationError is now a warning instead of an error. (#311)
* TableSet is now a subclass of MappedSequence.
* Rows and Columns are now subclasses of MappedSequence.
* Add Column.values_without_nulls_sorted().
* Column.get_data_without_nulls() is now Column.values_without_nulls().
* Column.get_data_sorted() is now Column.values_sorted().
* Column.get_data() is now Column.values().
* Columns can now be sliced.
* Columns can now be indexed by row name. (#301)
* Added support for Python 3.5.
* Row objects can now be sliced. (#303)
* Replaced RowSequence and ColumnSequence with MappedSequence.
* Replace RowDoesNotExistError with KeyError.
* Replaced ColumnDoesNotExistError with IndexError.
* Removed unnecessary custom RowIterator, ColumnIterator and CellIterator.
* Performance improvements for Table "forks". (where, limit, etc)
* TableSet keys are now converted to row names during aggregation. (#291)
* Removed fancy __repr__ implementations. Use __str__ instead. (#290)
* Rows can now be accessed by name as well as index. (#282)
* Added row_names argument to Table constructor. (#282)
* Removed Row.table and Row.index properties. (#287)
* Columns can now be accessed by index as well as name. (#281)
* Added column name and type validation to Table constructor. (#285)
* Table now supports variable-length rows during construction. (#39)
* aggregations.Summary implemented for generic aggregations. (#181)
* Fix TableSet.key_type being lost after proxying Table methods. (#278)
* Massive performance increases for joins. (#277)
* Added join benchmark. (#73)

0.11.0 - October 6, 2015
------------------------

* Implemented __repr__ for Table, TableSet, Column and Row. (#261)
* Row.index property added.
* Column constructor no longer takes a data_type argument.
* Column.index and Column.name properties added.
* Table.counts implemented. (#271)
* Table.bins implemented. (#267, #227)
* Table.join now raises ColumnDoesNotExistError. (#264)
* Table.select now raises ColumnDoesNotExistError.
* computations.ZScores moved into agate-stats.
* computations.Rank cmp argument renamed comparer.
* aggregations.MaxPrecision added. (#265)
* Table.print_bars added.
* Table.pretty_print renamed Table.print_table.
* Reimplement Table method proxying via @allow_tableset_proxy decorator. (#263)
* Add agate-stats references to docs.
* Move stdev_outliers, mad_outliers and pearson_correlation into agate-stats. (#260)
* Prevent issues with applying patches multiple times. (#258)

0.10.0 - September 22, 2015
---------------------------

* Add reverse and cmp arguments to Rank computation. (#248)
* Document how to use agate-sql to read/write SQL tables. (#238, #241)
* Document how to write extensions.
* Add monkeypatching extensibility pattern via utils.Patchable.
* Reversed order of argument pairs for Table.compute. (#249)
* TableSet.merge method can be used to ungroup data. (#253)
* Columns with identical names are now suffixed "2" after a Table.join.
* Duplicate key columns are no longer included in the result of a Table.join. (#250)
* Table.join right_key no longer necessary if identical to left_key. (#254)
* Table.inner_join is now more. Use `inner` keyword to Table.join.
* Table.left_outer_join is now Table.join.

0.9.0 - September 14, 2015
--------------------------

* Add many missing unit tests. Up to 99% coverage.
* Add property accessors for TableSet.key_name and TableSet.key_type. (#247)
* Table.rows and Table.columns are now behind properties. (#247)
* Column.data_type is now a property. (#247)
* Table[Set].get_column_types() is now the Table[Set].column_types property. (#247)
* Table[Set].get_column_names() is now the Table[Set].column_names property. (#247)
* Table.pretty_print now displays consistent decimal places for each Number column.
* Discrete data types (Number, Date etc) are now right-aligned in Table.pretty_print.
* Implement aggregation result caching. (#245)
* Reimplement Percentiles, Quartiles, etc as aggregations.
* UnsupportedAggregationError is now used to disable TableSet aggregations.
* Replaced several exceptions with more general DataTypeError.
* Column type information can now be accessed as Column.data_type.
* Eliminated Column subclasses. Restructured around DataType classes.
* Table.merge implemented. (#9)
* Cookbook: guess column types. (#230)
* Fix issue where all group keys were being cast to text. (#235)
* Table.group_by will now default key_type to the type of the grouping column. (#234)
* Add Matt Riggott to AUTHORS. (#231)
* Support file-like objects in Table.to_csv and Table.from_csv. (#229)
* Fix bug when applying multiple computations with Table.compute.

0.8.0 - September 9, 2015
-------------------------

* Cookbook: dealing with locales. (#220)
* Cookbook: working with dates and times.
* Add timezone support to DateTimeType.
* Use pytimeparse instead of python-dateutil. (#221)
* Handle percents and currency symbols when casting numbers. (#217)
* Table.format is now Table.pretty_print. (#223)
* Rename TextType to Text, NumberType to Number, etc.
* Rename agate.ColumnType to agate.DataType (#216)
* Rename agate.column_types to agate.data_types.
* Implement locale support for number parsing. (#116)
* Cookbook: ranking. (#110)
* Cookbook: date change and date ranking. (#113)
* Add tests for unicode support. (#138)
* Fix computations.ZScores calculation. (#123)
* Differentiate sample and population variance and stdev. (#208)
* Support for overriding column inference with "force".
* Competition ranking implemented as default. (#125)
* TypeTester: robust type inference. (#210)

0.7.0 - September 3, 2015
-------------------------

* Cookbook: USA Today diversity index.
* Cookbook: filter to top x%. (#47)
* Cookbook: fuzzy string search example. (#176)
* Values to coerce to true/false can now be overridden for BooleanType.
* Values to coerce to null can now be overridden for all ColumnType subclasses. (#206)
* Add key_type argument to TableSet and Table.group_by. (#205)
* Nested TableSet's and multi-dimensional aggregates. (#204)
* TableSet.aggregate will now use key_name as the group column name. (#203)
* Added key_name argument to TableSet and Table.group_by.
* Added Length aggregation and removed count from TableSet.aggregate output. (#203)
* Fix error messages for RowDoesNotExistError and ColumnDoesNotExistError.

0.6.0 - September 1, 2015
-------------------------

* Fix missing package definition in setup.py.
* Split Analysis off into the proof library.
* Change computation now works with DateType, DateTimeType and TimeDeltaType. (#159)
* TimeDeltaType and TimeDeltaColumn implemented.
* NonNullAggregation class removed.
* Some private Column methods made public. (#183)
* Rename agate.aggegators to agate.aggregations.
* TableSet.to_csv implemented. (#195)
* TableSet.from_csv implemented. (#194)
* Table.to_csv implemented (#169)
* Table.from_csv implemented. (#168)
* Added Table.format method for pretty-printing tables. (#191)
* Analysis class now implements a caching workflow. (#171)

0.5.0 - August 28, 2015
-----------------------

* Table now takes (column_name, column_type) pairs. (#180)
* Renamed the library to agate. (#179)
* Results of common column operations are now cached using a common memoize decorator. (#162)
* Deprecated support for Python version 3.2.
* Added support for Python wheel packaging. (#127)
* Add PercentileRank computation and usage example to cookbook. (#152)
* Add indexed change example to cookbook. (#151)
* Add annual change example to cookbook. (#150)
* Column.aggregate now invokes Aggregations.
* Column.any, NumberColumn.sum, etc. converted to Aggregations.
* Implement Aggregation and subclasses. (#155)
* Move ColumnType subclasses and ColumnOperation subclasses into new modules.
* Table.percent_change, Table.rank and Table.zscores reimplemented as Computers.
* Computer implemented. Table.compute reimplemented. (#147)
* NumberColumn.iqr (inter-quartile range) implemented. (#102)
* Remove Column.counts as it is not the best way.
* Implement ColumnOperation and subclasses.
* Table.aggregate migrated to TableSet.aggregate.
* Table.group_by now supports grouping by a key function. (#140)
* NumberColumn.deciles implemented.
* NumberColumn.quintiles implemented. (#46)
* NumberColumn.quartiles implemented. (#45)
* Added robust test case for NumberColumn.percentiles. (#129)
* NumberColumn.percentiles reimplemented using new method. (#130)
* Reorganized and modularized column implementations.
* Table.group_by now returns a TableSet.
* Implement TableSet object. (#141)

0.4.0 - September 27, 2014
--------------------------

* Upgrade to python-dateutil 2.2. (#134)
* Wrote introductory tutorial. (#133)
* Reorganize documentation (#132)
* Add John Heasly to AUTHORS.
* Implement percentile. (#35)
* no_null_computations now accepts args. (#122)
* Table.z_scores implemented. (#123)
* DateTimeColumn implemented. (#23)
* Column.counts now returns dict instead of Table. (#109)
* ColumnType.create_column renamed _create_column. (#118)
* Added Mick O'Brien to AUTHORS. (#121)
* Pearson correlation implemented. (#103)

0.3.0
-----

* DateType.date_format implemented. (#112)
* Create ColumnType classes to simplify data parsing.
* DateColumn implemented. (#7)
* Cookbook: Excel pivot tables. (#41)
* Cookbook: statistics, including outlier detection. (#82)
* Cookbook: emulating Underscore's any and all. (#107)
* Parameter documention for method parameters. (#108)
* Table.rank now accepts a column name or key function.
* Optionally use cdecimal for improved performance. (#106)
* Smart naming of aggregate columns.
* Duplicate columns names are now an error. (#92)
* BooleanColumn implemented. (#6)
* TextColumn.max_length implemented. (#95)
* Table.find implemented. (#14)
* Better error handling in Table.__init__. (#38)
* Collapse IntColumn and FloatColumn into NumberColumn. (#64)
* Table.mad_outliers implemented. (#93)
* Column.mad implemented. (#93)
* Table.stdev_outliers implemented. (#86)
* Table.group_by implemented. (#3)
* Cookbook: emulating R. (#81)
* Table.left_outer_join now accepts column names or key functions. (#80)
* Table.inner_join now accepts column names or key functions. (#80)
* Table.distinct now accepts a column name or key function. (#80)
* Table.order_by now accepts a column name or key function. (#80)
* Table.rank implemented. (#15)
* Reached 100% test coverage. (#76)
* Tests for Column._cast methods. (#20)
* Table.distinct implemented. (#83)
* Use assertSequenceEqual in tests. (#84)
* Docs: features section. (#87)
* Cookbook: emulating SQL. (#79)
* Table.left_outer_join implemented. (#11)
* Table.inner_join implemented. (#11)

0.2.0
-----

* Python 3.2, 3.3 and 3.4 support. (#52)
* Documented supported platforms.
* Cookbook: csvkit. (#36)
* Cookbook: glob syntax. (#28)
* Cookbook: filter to values in range. (#30)
* RowDoesNotExistError implemented. (#70)
* ColumnDoesNotExistError implemented. (#71)
* Cookbook: percent change. (#67)
* Cookbook: sampleing. (#59)
* Cookbook: random sort order. (#68)
* Eliminate Table.get_data.
* Use tuples everywhere. (#66)
* Fixes for Python 2.6 compatibility. (#53)
* Cookbook: multi-column sorting. (#13)
* Cookbook: simple sorting.
* Destructive Table ops now deepcopy row data. (#63)
* Non-destructive Table ops now share row data. (#63)
* Table.sort_by now accepts a function. (#65)
* Cookbook: pygal.
* Cookbook: Matplotlib.
* Cookbook: VLOOKUP. (#40)
* Cookbook: Excel formulas. (#44)
* Cookbook: Rounding to two decimal places. (#49)
* Better repr for Column and Row. (#56)
* Cookbook: Filter by regex. (#27)
* Cookbook: Underscore filter & reject. (#57)
* Table.limit implemented. (#58)
* Cookbook: writing a CSV. (#51)
* Kill Table.filter and Table.reject. (#55)
* Column.map removed. (#43)
* Column instance & data caching implemented. (#42)
* Table.select implemented. (#32)
* Eliminate repeated column index lookups. (#25)
* Precise DecimalColumn tests.
* Use Decimal type everywhere internally.
* FloatColumn converted to DecimalColumn. (#17)
* Added Eric Sagara to AUTHORS. (#48)
* NumberColumn.variance implemented. (#1)
* Cookbook: loading a CSV. (#37)
* Table.percent_change implemented. (#16)
* Table.compute implemented. (#31)
* Table.filter and Table.reject now take funcs. (#24)
* Column.count implemented. (#12)
* Column.counts implemented. (#8)
* Column.all implemented. (#5)
* Column.any implemented. (#4)
* Added Jeff Larson to AUTHORS. (#18)
* NumberColumn.mode implmented. (#18)

0.1.0
-----

* Initial prototype<|MERGE_RESOLUTION|>--- conflicted
+++ resolved
@@ -1,15 +1,12 @@
 1.2.3
 -----
 
-<<<<<<< HEAD
+* Added :meth:`.Table.homogenize` to find gaps in a table and fill them with default rows. (#407)
+* :meth:`.Table.distinct` now accepts sequences of column names as a key.
+* :meth:`.Table.join` now accepts sequences of column names as either a left or right key. (#475)
 * :meth:`.Table.order_by` now accepts a sequence of column names as a key.
 * :meth:`.Table.distinct` now accepts a sequence of column names as a key.
 * :meth:`.Table.join` now accepts a sequence of column names as either a left or right key. (#475)
-=======
-* Added :meth:`.Table.homogenize` to find gaps in a table and fill them with default rows. (#407)
-* :meth:`.Table.distinct` now accepts sequences of column names as a key.
-* :meth:`.Table.join` now accepts sequences of column names as either a left or right key. (#475)
->>>>>>> cc20ffb9
 * Cookbook: Create a table from a DBF file. (#472)
 * Cookbook: Create a table from an Excel spreadsheet.
 * Added explicit error if a filename is passed to the :class:`.Table` constructor. (#438)
