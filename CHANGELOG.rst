--- conflicted
+++ resolved
@@ -1,12 +1,9 @@
 1.2.3
 -----
 
-<<<<<<< HEAD
 * Added :class:`.Percent` computation with example in Cookbook. (#490)
 * Added Ben Welsh to AUTHORS.
-=======
 * :meth:`.Table.__init__` now throws warning if auto-generated columns are used. (#483)
->>>>>>> bb56ce80
 * :meth:`.Table.__init__` no longer fails on duplicate columns. Instead it renames them and throws warning. (#484)
 * :meth:`.Table.merge` now takes a ``column_names`` argument to specify columns included in new table. (#481)
 * :meth:`.Table.select` now accepts a single column name as a key.
