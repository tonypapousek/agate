1.2.3
-----

<<<<<<< HEAD
* Cookbook: Create a table from a remote file. (#473)
=======
* Added ``printable`` argument to :meth:`.Table.print_bars` to use only printable characters. (#500)
>>>>>>> 3567b33c
* :class:`.MappedSequence` now throws explicit error on __setitem__. (#499)
* Added ``require_match`` argument to :meth:`.Table.join`. (#480)
* Cookbook: Rename columns in a table. (#469)
* :meth:`.Table.normalize` implemented. (#487)
* Added :class:`.Percent` computation with example in Cookbook. (#490)
* Added Ben Welsh to AUTHORS.
* :meth:`.Table.__init__` now throws warning if auto-generated columns are used. (#483)
* :meth:`.Table.__init__` no longer fails on duplicate columns. Instead it renames them and throws warning. (#484)
* :meth:`.Table.merge` now takes a ``column_names`` argument to specify columns included in new table. (#481)
* :meth:`.Table.select` now accepts a single column name as a key.
* :meth:`.Table.exclude` now accepts a single column name as a key.
* Added :meth:`.Table.homogenize` to find gaps in a table and fill them with default rows. (#407)
* :meth:`.Table.distinct` now accepts sequences of column names as a key.
* :meth:`.Table.join` now accepts sequences of column names as either a left or right key. (#475)
* :meth:`.Table.order_by` now accepts a sequence of column names as a key.
* :meth:`.Table.distinct` now accepts a sequence of column names as a key.
* :meth:`.Table.join` now accepts a sequence of column names as either a left or right key. (#475)
* Cookbook: Create a table from a DBF file. (#472)
* Cookbook: Create a table from an Excel spreadsheet.
* Added explicit error if a filename is passed to the :class:`.Table` constructor. (#438)

1.2.2 - February 5, 2016
------------------------

This release adds several minor features. The only breaking change is that default column names will now be lowercase instead of uppercase. If you depended on these names in your scripts you will need to update them accordingly.

* :class:`.TypeTester` no longer takes a ``locale`` argument. Use ``types`` instead.
* :class:`.TypeTester` now takes a ``types`` argument that is a list of possible types to test. (#461)
* Null conversion can now be disabled for :class:`.Text` by passing ``cast_nulls=False``. (#460)
* Default column names are now lowercase letters instead of uppercase. (#464)
* :meth:`.Table.merge` can now merge tables with different columns or columns in a different order. (#465)
* :meth:`.MappedSequence.get` will no longer raise ``KeyError`` if a default is not provided. (#467)
* :class:`.Number` can now test/cast the ``long`` type on Python 2.

1.2.1 - February 5, 2016
------------------------

This release implements several new features and bug fixes. There are no significant breaking changes.

Special thanks to `Neil Bedi <https://github.com/nbedi>`_ for his extensive contributions to this release.

* Added a ``max_column_width`` argument to :meth:`.Table.print_table`. Defaults to ``20``. (#442)
* :meth:`.Table.from_json` now defers most functionality to :meth:`.Table.from_object`.
* Implemented :meth:`.Table.from_object` for parsing JSON-like Python objects.
* Fixed a bug that prevented :meth:`.Table.order_by` on empty table. (#454)
* :meth:`.Table.from_json` and :meth:`TableSet.from_json` now have ``column_types`` as an optional argument. (#451)
* :class:`.csv.Reader` now has ``line_numbers`` and ``header`` options to add column for line numbers (#447)
* Renamed ``maxfieldsize`` to ``field_size_limit`` in :class:`.csv.Reader` for consistency (#447)
* :meth:`.Table.from_csv` now has a ``sniff_limit`` option to use :class:`.csv.Sniffer` (#444)
* :class:`.csv.Sniffer` implemented. (#444)
* :meth:`.Table.__init__` no longer fails on empty rows. (#445)
* :meth:`.TableSet.from_json` implemented. (#373)
* Fixed a bug that breaks :meth:`TypeTester.run` on variable row length. (#440)
* Added :meth:`.TableSet.__str__` to display :class:`.Table` keys and row counts. (#418)
* Fixed a bug that incorrectly checked for column_types equivalence in :meth:`.Table.merge` and :meth:`.TableSet.__init__`. (#435)
* :meth:`.TableSet.merge` now has the ability to specify grouping factors with ``group``, ``group_name`` and ``group_type``. (#406)
* :class:`.Table` can now be constructed with ``None`` for some column names. Those columns will receive letter names. (#432)
* Slightly changed the parsing of dates and datetimes from strings.
* Numbers are now written to CSV without extra zeros after the decimal point. (#429)
* Made it possible for ``datetime.date`` instances to be considered valid :class:`.DateTime` inputs. (#427)
* Changed preference order in type testing so :class:`.Date` is preferred to :class:`.DateTime`.
* Removed ``float_precision`` argument from :class:`.Number`. (#428)
* :class:`.AgateTestCase` is now available as ``agate.AgateTestCase``. (#426)
* :meth:`.TableSet.to_json` now has an ``indent`` option for use with ``nested``.
* :meth:`.TableSet.to_json` now has a ``nested`` option for writing a single, nested JSON file. (#417)
* :meth:`.TestCase.assertRowNames` and :meth:`.TestCase.assertColumnNames` now validate the row and column instance keys.
* Fixed a bug that prevented :meth:`.Table.rename` from renaming column names in :class:`.Row` instances. (#423)

1.2.0 - January 18, 2016
------------------------

This version introduces one breaking change, which is only relevant if you are using custom :class:`.Computation` subclasses.

1. :class:`.Computation` has been modified so that :meth:`.Computation.run` takes a :class:`.Table` instance as its argument, rather than a single row. It must return a sequence of values to use for a new column. In addition, the :meth:`.Computation._prepare` method has been renamed to :meth:`.Computation.validate` to more accurately describe it's function. These changes were made to facilitate computing moving averages, streaks and other values that require data for the full column.

* Existing :class:`.Aggregation` subclasses have been updated to use :meth:`.Aggregate.validate`. (This brings a noticeable performance boost.)
* :class:`.Aggregation` now has a :meth:`.Aggregation.validate` method that functions identically to :meth:`.Computation.validate`. (#421)
* :meth:`.Change.validate` now correctly raises :class:`.DataTypeError`.
* Added a ``SimpleMovingAverage`` implementation to the cookbook's examples of custom :class:`.Computation` classes.
* :meth:`.Computation._prepare` has been renamed to :meth:`.Computation.validate`.
* :meth:`.Computation.run` now takes a :class:`.Table` instance as an argument. (#415)
* Fix a bug in Python 2 where printing a table could raise ``decimal.InvalidOperation``. (#412)
* Fix :class:`.Rank` so it returns Decimal. (#411)
* Added Taurus Olson to AUTHORS.
* Printing a table will now print the table's structure.
* :meth:`.Table.print_structure` implemented. (#393)
* Added Geoffrey Hing to AUTHORS.
* :meth:`.Table.print_html` implemented. (#408)
* Instances of :class:`.Date` and :class:`.DateTime` can now be pickled. (#362)
* :class:`.AgateTestCase` is available as ``agate.testcase.AgateTestCase`` for extensions to use. (#384)
* :meth:`.Table.exclude` implemented. Opposite of :meth:`.Table.select`. (#388)
* :meth:`.Table.merge` now accepts a ``row_names`` argument. (#403)
* :class:`.Formula` now automatically casts computed values to specified data type unless ``cast`` is set to ``False``. (#398)
* Added Neil Bedi to AUTHORS.
* :meth:`.Table.rename` is implemented. (#389)
* :meth:`.TableSet.to_json` is implemented. (#374)
* :meth:`.Table.to_csv` and :meth:`.Table.to_json` will now create the target directory if it does not exist. (#392)
* :class:`.Boolean` will now correctly cast numerical ``0`` and ``1``. (#386)
* :meth:`.Table.merge` now consistently maps column names to rows. (#402)

1.1.0 - November 4, 2015
------------------------

This version of agate introduces three major changes.

1. :class:`.Table`, :meth:`.Table.from_csv` and :meth:`.TableSet.from_csv` now all take ``column_names`` and ``column_types`` as separate arguments instead of as a sequence of tuples. This was done to enable more flexible type inference and to streamline the API.
2. The interfaces for :meth:`.TableSet.aggregate` and :meth:`.Table.compute` have been changed. In both cases the new column name now comes first. Aggregations have also been modified so that the input column name is an argument to the aggregation class, rather than a third element in the tuple.
3. This version drops support for Python 2.6. Testing and bug-fixing for this version was taking substantial time with no evidence that anyone was actually using it. Also, multiple dependencies claim to not support 2.6, even though agate's tests were passing.

* DataType's now have :meth:`.DataType.csvify` and :meth:`.DataType.jsonify` methods for serializing native values.
* Added a dependency on `isodate <https://github.com/gweis/isodate>`_ for handling ISO8601 formatted dates. (#233)
* :class:`.Aggregation` results are no longer cached. (#378)
* Removed `Column.aggregate` method. Use :meth:`.Table.aggregate` instead. (#378)
* Added :meth:`.Table.aggregate` for aggregating single column results. (#378)
* :class:`.Aggregation` subclasses now take column names as their first argument. (#378)
* :meth:`.TableSet.aggregate` and :meth:`.Table.compute` now take the new column name as the first argument. (#378)
* Remove support for Python 2.6.
* :meth:`.Table.to_json` is implemented. (#345)
* :meth:`.Table.from_json` is implemented. (#344, #347)
* :class:`.Date` and :class:`.DateTime` type testing now takes specified format into account. (#361)
* :class:`.Number` data type now takes a ``float_precision`` argument.
* :class:`.Number` data types now work with native float values. (#370)
* :class:`.TypeTester` can now validate Python native types (not just strings). (#367)
* :class:`.TypeTester` can now be used with the :class:`.Table` constructor, not just :meth:`.Table.from_csv`. (#350)
* :class:`.Table`, :meth:`.Table.from_csv` and :meth:`.TableSet.from_csv` now take ``column_names`` and ``column_types`` as separate parameters. (#350)
* :const:`.DEFAULT_NULL_VALUES` (the list of strings that mean null) is now importable from ``agate``.
* :meth:`.Table.from_csv` and :meth:`.Table.to_csv` are now unicode-safe without separately importing csvkit.
* ``agate`` can now be used as a drop-in replacement for Python's ``csv`` module.
* Migrated `csvkit <http://csvkit.readthedocs.org>`_'s unicode CSV reading/writing support into agate. (#354)

1.0.1 - October 29, 2015
------------------------

* TypeTester now takes a "limit" arg that restricts how many rows it tests. (#332)
* Table.from_csv now supports CSVs with neither headers nor manual column names.
* Tables can now be created with automatically generated column names. (#331)
* File handles passed to Table.to_csv are now left open. (#330)
* Added Table.print_csv method. (#307, #339)
* Fixed stripping currency symbols when casting Numbers from strings. (#333)
* Fixed two major join issues. (#336)

1.0.0 - October 22, 2015
------------------------

* Table.from_csv now defaults to TypeTester() if column_info is not provided. (#324)
* New tutorial section: "Navigating table data" (#315)
* 100% test coverage reached. (#312)
* NullCalculationError is now a warning instead of an error. (#311)
* TableSet is now a subclass of MappedSequence.
* Rows and Columns are now subclasses of MappedSequence.
* Add Column.values_without_nulls_sorted().
* Column.get_data_without_nulls() is now Column.values_without_nulls().
* Column.get_data_sorted() is now Column.values_sorted().
* Column.get_data() is now Column.values().
* Columns can now be sliced.
* Columns can now be indexed by row name. (#301)
* Added support for Python 3.5.
* Row objects can now be sliced. (#303)
* Replaced RowSequence and ColumnSequence with MappedSequence.
* Replace RowDoesNotExistError with KeyError.
* Replaced ColumnDoesNotExistError with IndexError.
* Removed unnecessary custom RowIterator, ColumnIterator and CellIterator.
* Performance improvements for Table "forks". (where, limit, etc)
* TableSet keys are now converted to row names during aggregation. (#291)
* Removed fancy __repr__ implementations. Use __str__ instead. (#290)
* Rows can now be accessed by name as well as index. (#282)
* Added row_names argument to Table constructor. (#282)
* Removed Row.table and Row.index properties. (#287)
* Columns can now be accessed by index as well as name. (#281)
* Added column name and type validation to Table constructor. (#285)
* Table now supports variable-length rows during construction. (#39)
* aggregations.Summary implemented for generic aggregations. (#181)
* Fix TableSet.key_type being lost after proxying Table methods. (#278)
* Massive performance increases for joins. (#277)
* Added join benchmark. (#73)

0.11.0 - October 6, 2015
------------------------

* Implemented __repr__ for Table, TableSet, Column and Row. (#261)
* Row.index property added.
* Column constructor no longer takes a data_type argument.
* Column.index and Column.name properties added.
* Table.counts implemented. (#271)
* Table.bins implemented. (#267, #227)
* Table.join now raises ColumnDoesNotExistError. (#264)
* Table.select now raises ColumnDoesNotExistError.
* computations.ZScores moved into agate-stats.
* computations.Rank cmp argument renamed comparer.
* aggregations.MaxPrecision added. (#265)
* Table.print_bars added.
* Table.pretty_print renamed Table.print_table.
* Reimplement Table method proxying via @allow_tableset_proxy decorator. (#263)
* Add agate-stats references to docs.
* Move stdev_outliers, mad_outliers and pearson_correlation into agate-stats. (#260)
* Prevent issues with applying patches multiple times. (#258)

0.10.0 - September 22, 2015
---------------------------

* Add reverse and cmp arguments to Rank computation. (#248)
* Document how to use agate-sql to read/write SQL tables. (#238, #241)
* Document how to write extensions.
* Add monkeypatching extensibility pattern via utils.Patchable.
* Reversed order of argument pairs for Table.compute. (#249)
* TableSet.merge method can be used to ungroup data. (#253)
* Columns with identical names are now suffixed "2" after a Table.join.
* Duplicate key columns are no longer included in the result of a Table.join. (#250)
* Table.join right_key no longer necessary if identical to left_key. (#254)
* Table.inner_join is now more. Use `inner` keyword to Table.join.
* Table.left_outer_join is now Table.join.

0.9.0 - September 14, 2015
--------------------------

* Add many missing unit tests. Up to 99% coverage.
* Add property accessors for TableSet.key_name and TableSet.key_type. (#247)
* Table.rows and Table.columns are now behind properties. (#247)
* Column.data_type is now a property. (#247)
* Table[Set].get_column_types() is now the Table[Set].column_types property. (#247)
* Table[Set].get_column_names() is now the Table[Set].column_names property. (#247)
* Table.pretty_print now displays consistent decimal places for each Number column.
* Discrete data types (Number, Date etc) are now right-aligned in Table.pretty_print.
* Implement aggregation result caching. (#245)
* Reimplement Percentiles, Quartiles, etc as aggregations.
* UnsupportedAggregationError is now used to disable TableSet aggregations.
* Replaced several exceptions with more general DataTypeError.
* Column type information can now be accessed as Column.data_type.
* Eliminated Column subclasses. Restructured around DataType classes.
* Table.merge implemented. (#9)
* Cookbook: guess column types. (#230)
* Fix issue where all group keys were being cast to text. (#235)
* Table.group_by will now default key_type to the type of the grouping column. (#234)
* Add Matt Riggott to AUTHORS. (#231)
* Support file-like objects in Table.to_csv and Table.from_csv. (#229)
* Fix bug when applying multiple computations with Table.compute.

0.8.0 - September 9, 2015
-------------------------

* Cookbook: dealing with locales. (#220)
* Cookbook: working with dates and times.
* Add timezone support to DateTimeType.
* Use pytimeparse instead of python-dateutil. (#221)
* Handle percents and currency symbols when casting numbers. (#217)
* Table.format is now Table.pretty_print. (#223)
* Rename TextType to Text, NumberType to Number, etc.
* Rename agate.ColumnType to agate.DataType (#216)
* Rename agate.column_types to agate.data_types.
* Implement locale support for number parsing. (#116)
* Cookbook: ranking. (#110)
* Cookbook: date change and date ranking. (#113)
* Add tests for unicode support. (#138)
* Fix computations.ZScores calculation. (#123)
* Differentiate sample and population variance and stdev. (#208)
* Support for overriding column inference with "force".
* Competition ranking implemented as default. (#125)
* TypeTester: robust type inference. (#210)

0.7.0 - September 3, 2015
-------------------------

* Cookbook: USA Today diversity index.
* Cookbook: filter to top x%. (#47)
* Cookbook: fuzzy string search example. (#176)
* Values to coerce to true/false can now be overridden for BooleanType.
* Values to coerce to null can now be overridden for all ColumnType subclasses. (#206)
* Add key_type argument to TableSet and Table.group_by. (#205)
* Nested TableSet's and multi-dimensional aggregates. (#204)
* TableSet.aggregate will now use key_name as the group column name. (#203)
* Added key_name argument to TableSet and Table.group_by.
* Added Length aggregation and removed count from TableSet.aggregate output. (#203)
* Fix error messages for RowDoesNotExistError and ColumnDoesNotExistError.

0.6.0 - September 1, 2015
-------------------------

* Fix missing package definition in setup.py.
* Split Analysis off into the proof library.
* Change computation now works with DateType, DateTimeType and TimeDeltaType. (#159)
* TimeDeltaType and TimeDeltaColumn implemented.
* NonNullAggregation class removed.
* Some private Column methods made public. (#183)
* Rename agate.aggegators to agate.aggregations.
* TableSet.to_csv implemented. (#195)
* TableSet.from_csv implemented. (#194)
* Table.to_csv implemented (#169)
* Table.from_csv implemented. (#168)
* Added Table.format method for pretty-printing tables. (#191)
* Analysis class now implements a caching workflow. (#171)

0.5.0 - August 28, 2015
-----------------------

* Table now takes (column_name, column_type) pairs. (#180)
* Renamed the library to agate. (#179)
* Results of common column operations are now cached using a common memoize decorator. (#162)
* Deprecated support for Python version 3.2.
* Added support for Python wheel packaging. (#127)
* Add PercentileRank computation and usage example to cookbook. (#152)
* Add indexed change example to cookbook. (#151)
* Add annual change example to cookbook. (#150)
* Column.aggregate now invokes Aggregations.
* Column.any, NumberColumn.sum, etc. converted to Aggregations.
* Implement Aggregation and subclasses. (#155)
* Move ColumnType subclasses and ColumnOperation subclasses into new modules.
* Table.percent_change, Table.rank and Table.zscores reimplemented as Computers.
* Computer implemented. Table.compute reimplemented. (#147)
* NumberColumn.iqr (inter-quartile range) implemented. (#102)
* Remove Column.counts as it is not the best way.
* Implement ColumnOperation and subclasses.
* Table.aggregate migrated to TableSet.aggregate.
* Table.group_by now supports grouping by a key function. (#140)
* NumberColumn.deciles implemented.
* NumberColumn.quintiles implemented. (#46)
* NumberColumn.quartiles implemented. (#45)
* Added robust test case for NumberColumn.percentiles. (#129)
* NumberColumn.percentiles reimplemented using new method. (#130)
* Reorganized and modularized column implementations.
* Table.group_by now returns a TableSet.
* Implement TableSet object. (#141)

0.4.0 - September 27, 2014
--------------------------

* Upgrade to python-dateutil 2.2. (#134)
* Wrote introductory tutorial. (#133)
* Reorganize documentation (#132)
* Add John Heasly to AUTHORS.
* Implement percentile. (#35)
* no_null_computations now accepts args. (#122)
* Table.z_scores implemented. (#123)
* DateTimeColumn implemented. (#23)
* Column.counts now returns dict instead of Table. (#109)
* ColumnType.create_column renamed _create_column. (#118)
* Added Mick O'Brien to AUTHORS. (#121)
* Pearson correlation implemented. (#103)

0.3.0
-----

* DateType.date_format implemented. (#112)
* Create ColumnType classes to simplify data parsing.
* DateColumn implemented. (#7)
* Cookbook: Excel pivot tables. (#41)
* Cookbook: statistics, including outlier detection. (#82)
* Cookbook: emulating Underscore's any and all. (#107)
* Parameter documention for method parameters. (#108)
* Table.rank now accepts a column name or key function.
* Optionally use cdecimal for improved performance. (#106)
* Smart naming of aggregate columns.
* Duplicate columns names are now an error. (#92)
* BooleanColumn implemented. (#6)
* TextColumn.max_length implemented. (#95)
* Table.find implemented. (#14)
* Better error handling in Table.__init__. (#38)
* Collapse IntColumn and FloatColumn into NumberColumn. (#64)
* Table.mad_outliers implemented. (#93)
* Column.mad implemented. (#93)
* Table.stdev_outliers implemented. (#86)
* Table.group_by implemented. (#3)
* Cookbook: emulating R. (#81)
* Table.left_outer_join now accepts column names or key functions. (#80)
* Table.inner_join now accepts column names or key functions. (#80)
* Table.distinct now accepts a column name or key function. (#80)
* Table.order_by now accepts a column name or key function. (#80)
* Table.rank implemented. (#15)
* Reached 100% test coverage. (#76)
* Tests for Column._cast methods. (#20)
* Table.distinct implemented. (#83)
* Use assertSequenceEqual in tests. (#84)
* Docs: features section. (#87)
* Cookbook: emulating SQL. (#79)
* Table.left_outer_join implemented. (#11)
* Table.inner_join implemented. (#11)

0.2.0
-----

* Python 3.2, 3.3 and 3.4 support. (#52)
* Documented supported platforms.
* Cookbook: csvkit. (#36)
* Cookbook: glob syntax. (#28)
* Cookbook: filter to values in range. (#30)
* RowDoesNotExistError implemented. (#70)
* ColumnDoesNotExistError implemented. (#71)
* Cookbook: percent change. (#67)
* Cookbook: sampleing. (#59)
* Cookbook: random sort order. (#68)
* Eliminate Table.get_data.
* Use tuples everywhere. (#66)
* Fixes for Python 2.6 compatibility. (#53)
* Cookbook: multi-column sorting. (#13)
* Cookbook: simple sorting.
* Destructive Table ops now deepcopy row data. (#63)
* Non-destructive Table ops now share row data. (#63)
* Table.sort_by now accepts a function. (#65)
* Cookbook: pygal.
* Cookbook: Matplotlib.
* Cookbook: VLOOKUP. (#40)
* Cookbook: Excel formulas. (#44)
* Cookbook: Rounding to two decimal places. (#49)
* Better repr for Column and Row. (#56)
* Cookbook: Filter by regex. (#27)
* Cookbook: Underscore filter & reject. (#57)
* Table.limit implemented. (#58)
* Cookbook: writing a CSV. (#51)
* Kill Table.filter and Table.reject. (#55)
* Column.map removed. (#43)
* Column instance & data caching implemented. (#42)
* Table.select implemented. (#32)
* Eliminate repeated column index lookups. (#25)
* Precise DecimalColumn tests.
* Use Decimal type everywhere internally.
* FloatColumn converted to DecimalColumn. (#17)
* Added Eric Sagara to AUTHORS. (#48)
* NumberColumn.variance implemented. (#1)
* Cookbook: loading a CSV. (#37)
* Table.percent_change implemented. (#16)
* Table.compute implemented. (#31)
* Table.filter and Table.reject now take funcs. (#24)
* Column.count implemented. (#12)
* Column.counts implemented. (#8)
* Column.all implemented. (#5)
* Column.any implemented. (#4)
* Added Jeff Larson to AUTHORS. (#18)
* NumberColumn.mode implmented. (#18)

0.1.0
-----

* Initial prototype<|MERGE_RESOLUTION|>--- conflicted
+++ resolved
@@ -1,11 +1,8 @@
 1.2.3
 -----
 
-<<<<<<< HEAD
 * Cookbook: Create a table from a remote file. (#473)
-=======
 * Added ``printable`` argument to :meth:`.Table.print_bars` to use only printable characters. (#500)
->>>>>>> 3567b33c
 * :class:`.MappedSequence` now throws explicit error on __setitem__. (#499)
 * Added ``require_match`` argument to :meth:`.Table.join`. (#480)
 * Cookbook: Rename columns in a table. (#469)
