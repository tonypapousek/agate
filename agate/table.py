--- conflicted
+++ resolved
@@ -24,7 +24,6 @@
 from copy import copy
 from itertools import chain
 import sys
-
 
 if sys.version_info < (2, 7):
     import simplejson as json
@@ -53,7 +52,7 @@
 from agate.mapped_sequence import MappedSequence
 from agate.preview import print_table, print_bars
 from agate.rows import Row
-from agate.utils import NullOrder, Patchable, max_precision, make_number_formatter, round_limits, letter_name
+from agate.utils import NullOrder, Patchable, max_precision, make_number_formatter, round_limits, letter_name, parse_object
 
 if six.PY2:
     from agate import csv_py2 as csv
@@ -185,6 +184,44 @@
 
         self._columns = MappedSequence(new_columns, self._column_names)
 
+
+    @property
+    def column_types(self):
+        """
+        Get an ordered sequence of this table's column types.
+
+        :returns: A sequence of :class:`.DataType` instances.
+        """
+        return self._column_types
+
+    @property
+    def column_names(self):
+        """
+        Get an ordered sequence of this table's column names.
+        """
+        return self._column_names
+
+    @property
+    def row_names(self):
+        """
+        Get an ordered sequence of this table's row names.
+        """
+        return self._row_names
+
+    @property
+    def columns(self):
+        """
+        Get this tables' :class:`.MappedSequence` of columns.
+        """
+        return self._columns
+
+    @property
+    def rows(self):
+        """
+        Get this tables' :class:`.MappedSequence` of rows.
+        """
+        return self._rows
+
     def _fork(self, rows, column_names=None, column_types=None, row_names=None):
         """
         Create a new table using the metadata from this one.
@@ -202,7 +239,6 @@
         return Table(rows, column_names, column_types, row_names=row_names, _is_fork=True)
 
     @classmethod
-<<<<<<< HEAD
     def from_csv(cls, path, column_names=None, column_types=None, row_names=None, header=True, **kwargs):
         """
         Create a new table for a CSV. This method uses agate's builtin
@@ -223,62 +259,6 @@
             and will be skipped. If `header` and `column_names` are both
             specified then a row will be skipped, but `column_names` will be
             used.
-=======
-    def from_json(cls, path, key=None, column_info=None, row_names=None, **kwargs):
-        """
-        Create a new table for a JSON file. File should be a list containing JSON items, 
-        or a key for an item in the dictionary that contains a list of JSON items.
-
-        ``kwargs`` will be passed through to :meth:`json.load`.
-        :param path: Filepath or file-like object from which to read CSV data.
-        :key: The key of the dictionary that contains a list of JSON items.
-            if not provided, then the file itself should be a list of JSON items.
-        :param column_info: May be any valid input to :meth:`Table.__init__` or
-            an instance of :class:`.TypeTester`. Or, None, in which case a
-            generic :class:`.TypeTester` will be created.
-        :param row_names: See :meth:`Table.__init__`.
-        """
-        if hasattr(path,'read'):
-            js = json.load(path, object_pairs_hook=OrderedDict, **kwargs)
-        else:
-            with open(path,'r') as f:
-                js = json.load(f, object_pairs_hook=OrderedDict, **kwargs)
-
-        if isinstance(js, dict):
-            if not key:
-                raise TypeError('When converting a JSON document with a top-level dictionary element, a key must be specified.')
-            js = js[key]
-
-        if column_info is None:
-            column_info = TypeTester()
-
-        use_inference = isinstance(column_info, TypeTester)
-
-        rows = list()
-        for i, item in enumerate(js):
-            if type(item.keys()) != list:
-                k, v = list(item.keys()),list(item.values())
-            else:
-                k, v = item.keys(),item.values()
-
-            if i == 0:
-                rows.append(k)
-            rows.append(v)
-
-        column_names = rows.pop(0)
-
-        if use_inference:
-            column_info = column_info.run(rows, column_names)
-        else:
-            if len(column_names) != len(column_info):
-                # TKTK Better Error
-                raise ValueError('JSON data contains more columns than were specified.')
-
-        return Table(rows, column_info, row_names=row_names)
-
-    @classmethod
-    def from_csv(cls, path, column_info=None, row_names=None, header=True, **kwargs):
->>>>>>> b8720fe5
         """
         if hasattr(path, 'read'):
             rows = list(csv.reader(path, **kwargs))
@@ -325,42 +305,91 @@
             if close:
                 f.close()
 
-    @property
-    def column_types(self):
-        """
-        Get an ordered sequence of this table's column types.
-
-        :returns: A sequence of :class:`.DataType` instances.
-        """
-        return self._column_types
-
-    @property
-    def column_names(self):
-        """
-        Get an ordered sequence of this table's column names.
-        """
-        return self._column_names
-
-    @property
-    def row_names(self):
-        """
-        Get an ordered sequence of this table's row names.
-        """
-        return self._row_names
-
-    @property
-    def columns(self):
-        """
-        Get this tables' :class:`.MappedSequence` of columns.
-        """
-        return self._columns
-
-    @property
-    def rows(self):
-        """
-        Get this tables' :class:`.MappedSequence` of rows.
-        """
-        return self._rows
+    @classmethod
+    def from_json(cls, path, row_names=None, key=None, **kwargs):
+        """
+        Create a new table from a JSON file. Contents should be an array
+        containing a dictionary for each "row". Nested objects or lists will
+        also be parsed. For example, this object:
+
+        .. code-block:: javascript
+
+            {
+                'one': {
+                    'a': 1,
+                    'b': 2,
+                    'c': 3
+                },
+                'two': [4, 5, 6],
+                'three': 'd'
+            }
+
+        Would generate these columns and values:
+
+        .. code-block:: python
+
+            {
+                'one/a': 1,
+                'one/b': 2,
+                'one/c': 3,
+                'two.0': 4,
+                'two.1': 5,
+                'two.2': 6,
+                'three': 'd'
+            }
+
+        Column names and types will be inferred from the data. Not all rows are
+        required to have the same keys. Missing elements will be filled in with
+        null.
+
+        If the file contains a top-level dictionary you may specify what
+        property contains the row list using the ``key`` parameter.
+
+        ``kwargs`` will be passed through to :meth:`json.load`.
+
+        :param path:
+            Filepath or file-like object from which to read CSV data.
+        :param row_names:
+            See :meth:`Table.__init__`.
+        :key:
+            The key of the top-level dictionary that contains a list of row
+            arrays.
+        """
+        if hasattr(path, 'read'):
+            js = json.load(path, object_pairs_hook=OrderedDict, **kwargs)
+        else:
+            with open(path, 'r') as f:
+                js = json.load(f, object_pairs_hook=OrderedDict, **kwargs)
+
+        if isinstance(js, dict):
+            if not key:
+                raise TypeError('When converting a JSON document with a top-level dictionary element, a key must be specified.')
+
+            js = js[key]
+
+        column_names = []
+        row_objects = []
+
+        for obj in js:
+            parsed = parse_object(obj)
+
+            for key in parsed.keys():
+                if key not in column_names:
+                    column_names.append(key)
+
+            row_objects.append(parsed)
+
+        rows = []
+
+        for obj in row_objects:
+            r = []
+
+            for name in column_names:
+                r.append(obj.get(name, None))
+
+            rows.append(r)
+
+        return Table(rows, column_names, row_names=row_names)
 
     @allow_tableset_proxy
     def select(self, selected_names):
