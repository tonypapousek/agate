--- conflicted
+++ resolved
@@ -1290,11 +1290,6 @@
         elif not utils.issequence(key):
             key = [key]
 
-<<<<<<< HEAD
-=======
-        value_column = self.columns[value]
-
->>>>>>> f5bf2d72
         field_names = []
         row_data = OrderedDict()
 
