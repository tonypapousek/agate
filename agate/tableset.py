#!/usr/bin/env python

"""
This module contains the :class:`TableSet` class which abstracts an set of
related tables into a single data structure. The most common way of creating a
:class:`TableSet` is using the :meth:`.Table.group_by` method, which is
similar to SQL's ``GROUP BY`` keyword. The resulting set of tables each have
identical columns structure.

:class:`TableSet` functions as a dictionary. Individual tables in the set can
be accessed by using their name as a key. If the table set was created using
:meth:`.Table.group_by` then the names of the tables will be the group factors
found in the original data.

:class:`TableSet` replicates the majority of the features of :class:`.Table`.
When methods such as :meth:`TableSet.select`, :meth:`TableSet.where` or
:meth:`TableSet.order_by` are used, the operation is applied to *each* table
in the set and the result is a new :class:`TableSet` instance made up of
entirely new :class:`.Table` instances.

:class:`TableSet` instances can also contain other TableSet's. This means you
can chain calls to :meth:`.Table.group_by` and :meth:`TableSet.group_by`
and end up with data grouped across multiple dimensions.
:meth:`TableSet.aggregate` on nested TableSets will then group across multiple
dimensions.
"""

from collections import OrderedDict
from glob import glob
import os
import json
import six
<<<<<<< HEAD
from six.moves import zip_longest
=======
import sys
>>>>>>> af4a6c40

try:
    from StringIO import StringIO
except ImportError:
    from io import StringIO

from agate.data_types import Text
from agate.mapped_sequence import MappedSequence
from agate.rows import Row
from agate.table import Table
from agate.preview import print_structure
from agate.utils import Patchable

class TableMethodProxy(object):
    """
    A proxy for :class:`TableSet` methods that converts them to individual
    calls on each :class:`.Table` in the set.
    """
    def __init__(self, tableset, method_name):
        self.tableset = tableset
        self.method_name = method_name

    def __call__(self, *args, **kwargs):
        tables = []

        for table in self.tableset:
            tables.append(getattr(table, self.method_name)(*args, **kwargs))

        return TableSet(
            tables,
            self.tableset.keys(),
            key_name=self.tableset.key_name,
            key_type=self.tableset.key_type
        )

class TableSet(MappedSequence, Patchable):
    """
    An group of named tables with identical column definitions. Supports
    (almost) all the same operations as :class:`.Table`. When executed on a
    :class:`TableSet`, any operation that would have returned a new
    :class:`.Table` instead returns a new :class:`TableSet`. Any operation
    that would have returned a single value instead returns a dictionary of
    values.

    TableSet is implemented as a subclass of :class:`.MappedSequence`

    :param tables:
        A sequence :class:`Table` instances.
    :param keys:
        A sequence of keys corresponding to the tables. These may be any type
        except :class:`int`.
    :param key_name:
        A name that describes the grouping properties. Used as the column
        header when the groups are aggregated. Defaults to the column name that
        was grouped on.
    :param key_type:
        An instance some subclass of :class:`.DataType`. If not provided it
        will default to a :class`.Text`.
    """
    def __init__(self, tables, keys, key_name='group', key_type=None):
        tables = tuple(tables)
        keys = tuple(keys)

        self._key_name = key_name
        self._key_type = key_type or Text()
        self._sample_table = tables[0]

        while isinstance(self._sample_table, TableSet):
            self._sample_table = self._sample_table[0]

        self._column_types = self._sample_table.column_types
        self._column_names = self._sample_table.column_names

        for table in tables:
            if any(not isinstance(a, type(b)) for a,b in zip_longest(table.column_types, self.column_types)):
                raise ValueError('Not all tables have the same column types!')

            if table.column_names != self.column_names:
                raise ValueError('Not all tables have the same column names!')

        MappedSequence.__init__(self, tables, keys)

    def __str__(self):
        """
        Print the tableset's structure via :meth:`TableSet.print_structure`.
        """
        structure = six.StringIO()

        self.print_structure(output=structure)

        return structure.getvalue()
        
    def __getattr__(self, name):
        """
        Proxy method access to :class:`Table` methods via instances of
        :class:`TableMethodProxy` that are created on-demand.
        """
        if name in self.__dict__:
            return self.__dict__[name]

        # Proxy table methods
        if name in Table.__dict__:
            if Table.__dict__[name].allow_tableset_proxy:
                return TableMethodProxy(self, name)

        raise AttributeError

    @property
    def key_name(self):
        """
        Get the name of the key this TableSet is grouped by. (If created using
        :meth:`.Table.group_by` then this is the original column name.)
        """
        return self._key_name

    @property
    def key_type(self):
        """
        Get the :class:`.DataType` this TableSet is grouped by. (If created
        using :meth:`.Table.group_by` then this is the original column type.)
        """
        return self._key_type

    @classmethod
    def from_csv(cls, dir_path, column_names=None, column_types=None, row_names=None, header=True, **kwargs):
        """
        Create a new :class:`TableSet` from a directory of CSVs.

        See :meth:`.Table.from_csv` for additional details.

        :param dir_path:
            Path to a directory full of CSV files. All CSV files in this
            directory will be loaded.
        :param column_names:
            See :meth:`Table.__init__`.
        :param column_types:
            See :meth:`Table.__init__`.
        :param row_names:
            See :meth:`Table.__init__`.
        :param header:
            See :meth:`Table.from_csv`.
        """
        if not os.path.isdir(dir_path):
            raise IOError('Specified path doesn\'t exist or isn\'t a directory.')

        tables = OrderedDict()

        for path in glob(os.path.join(dir_path, '*.csv')):
            name = os.path.split(path)[1].strip('.csv')

            tables[name] = Table.from_csv(path, column_names, column_types, row_names=row_names, header=header, **kwargs)

        return TableSet(tables.values(), tables.keys())

    def to_csv(self, dir_path, **kwargs):
        """
        Write each table in this set to a separate CSV in a given
        directory.

        See :meth:`.Table.to_csv` for additional details.

        :param dir_path:
            Path to the directory to write the CSV files to.
        """
        if not os.path.exists(dir_path):
            os.makedirs(dir_path)

        for name, table in self.items():
            path = os.path.join(dir_path, '%s.csv' % name)

            table.to_csv(path, **kwargs)

    def to_json(self, path, nested=False, indent=None, **kwargs):
        """
        Write :class:`TableSet` to either a set of JSON files for each table or 
        a single nested JSON file.

        See :meth:`.Table.to_json` for additional details.

        :param path:
            Path to the directory to write the JSON file(s) to. If nested is 
            `True`, this should be a file path or file-like object to write to.
        :param nested:
            If `True`, the output will be a single nested JSON file with each 
            Table's key paired with a list of row objects. Otherwise, the output 
            will be a set of files for each table. Defaults to `False`.
        :param indent:
            See :meth:`Table.to_json`.
        """
        if not nested:
            if not os.path.exists(path):
                os.makedirs(path)
                
            for name, table in self.items():
                filepath = os.path.join(path, '%s.json' % name)

                table.to_json(filepath, indent=indent, **kwargs)
        else:
            close = True
            tableset_dict = {}
            for name, table in self.items():
                output = StringIO()
                table.to_json(output, **kwargs)
                tableset_dict[name] = json.loads(output.getvalue())
                
            if hasattr(path, 'write'):
                f = path
                close = False
            else:
                dirpath = os.path.dirname(path)
                
                if dirpath and not os.path.exists(dirpath):
                    os.makedirs(dirpath)

                f = open(path, 'w')
            
            json_kwargs = { 'ensure_ascii': False, 'indent': indent }

            if six.PY2:
                json_kwargs['encoding'] = 'utf-8'

            json_kwargs.update(kwargs)
            json.dump(tableset_dict, f, json_kwargs)
            
            if close and f is not None:
                f.close()

    @property
    def column_types(self):
        """
        Get an ordered list of this :class:`.TableSet`'s column types.

        :returns:
            A :class:`tuple` of :class:`.DataType` instances.
        """
        return self._column_types

    @property
    def column_names(self):
        """
        Get an ordered list of this :class:`TableSet`'s column names.

        :returns:
            A :class:`tuple` of strings.
        """
        return self._column_names

    def merge(self, groups=None, group_name=None, group_type=None):
        """
        Convert this TableSet into a single table. This is the inverse of
        :meth:`.Table.group_by`.

        Any `row_names` set on the merged tables will be lost in this
        process.

        :param groups:
            A list of grouping factors to add to merged rows in a new column. 
            If specified, it should have exactly one element per :class:`Table` 
            in the :class:`TableSet`. If not specified or None, the grouping 
            factor will be the name of the :class:`Row`'s original Table.
        :param group_name:
            This will be the column name of the grouping factors. If None, 
            defaults to the :attr:`TableSet.key_name`.
        :param group_type:
            This will be the column type of the grouping factors. If None, 
            defaults to the :attr:`TableSet.key_type`.
        :returns:
            A new :class:`Table`.
        """
        if type(groups) is not list and groups is not None:
            raise ValueError('Groups must be None or a list.')
            
        if type(groups) is list and len(groups) != len(self):
            raise ValueError('Groups length must be equal to TableSet length.')
            
        column_names = list(self.column_names)
        column_types = list(self.column_types)

        column_names.insert(0, group_name if group_name else self.key_name)
        column_types.insert(0, group_type if group_type else self.key_type)

        rows = []

        for index, (key, table) in enumerate(self.items()):
            for row in table.rows:
                if groups is None:
                    rows.append(Row((key,) + tuple(row), column_names))
                else:
                    rows.append(Row((groups[index],) + tuple(row), column_names))

        return Table(rows, column_names, column_types)

    def _aggregate(self, aggregations=[]):
        """
        Recursive aggregation allowing for TableSet's to be nested inside
        one another.

        See :meth:`TableSet.aggregate` for the user-facing API.
        """
        output = []

        # Process nested TableSet's
        if isinstance(self._values[0], TableSet):
            for key, tableset in self.items():
                column_names, column_types, nested_output, row_name_columns = tableset._aggregate(aggregations)

                for row in nested_output:
                    row.insert(0, key)

                    output.append(row)

            column_names.insert(0, self._key_name)
            column_types.insert(0, self._key_type)
            row_name_columns.insert(0, self._key_name)
        # Regular Tables
        else:
            column_names = [self._key_name]
            column_types = [self._key_type]
            row_name_columns = [self._key_name]

            for new_column_name, aggregation in aggregations:
                column_names.append(new_column_name)
                column_types.append(aggregation.get_aggregate_data_type(self._sample_table))

            for name, table in self.items():
                for new_column_name, aggregation in aggregations:
                    aggregation.validate(table)

            for name, table in self.items():
                new_row = [name]

                for new_column_name, aggregation in aggregations:
                    new_row.append(aggregation.run(table))

                output.append(new_row)

        return column_names, column_types, output, row_name_columns

    def aggregate(self, aggregations=[]):
        """
        Aggregate data from the tables in this set by performing some
        set of column operations on the groups and coalescing the results into
        a new :class:`.Table`.

        :code:`aggregations` must be a sequence of tuples, where each has two
        parts: a :code:`new_column_name` and a :class:`.Aggregation` instance.

        The resulting table will have the keys from this :class:`TableSet` (and
        any nested TableSets) set as its :code:`row_names`. See
        :meth:`.Table.__init__` for more details.

        :param aggregations:
            A list of tuples in the format
            :code:`(new_column_name, aggregation)`.
        :returns:
            A new :class:`.Table`.
        """
        column_names, column_types, output, row_name_columns = self._aggregate(aggregations)

        if len(row_name_columns) == 1:
            row_names = row_name_columns[0]
        else:
            row_names = lambda r: tuple(r[n] for n in row_name_columns)

        return Table(output, column_names, column_types, row_names=row_names)

    def print_structure(self, max_rows=20, output=sys.stdout):
        """
        Print the keys and row counts of each table in the tableset. 

        :param max_rows:
            The maximum number of rows to display before truncating the data.
            Defaults to 20.
        :param output:
            The output used to print the structure of the :class:`Table`.

        :returns:
            None
        """
        max_length = min(len(self.items()), max_rows)
        
        left_column = self.keys()[0:max_length]
        right_column = [str(len(table.rows)) for key, table in self.items()[0:max_length]]
        column_headers = ['table_keys', 'row_count']
        
        print_structure(left_column, right_column, column_headers, output)<|MERGE_RESOLUTION|>--- conflicted
+++ resolved
@@ -30,11 +30,8 @@
 import os
 import json
 import six
-<<<<<<< HEAD
 from six.moves import zip_longest
-=======
 import sys
->>>>>>> af4a6c40
 
 try:
     from StringIO import StringIO
