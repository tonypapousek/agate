#!/usr/bin/env python

from collections import Mapping, Sequence, defaultdict
import datetime
from functools import wraps
import math
import warnings

try:
    from cdecimal import Decimal, InvalidOperation
except ImportError: #pragma: no cover
    from decimal import Decimal, InvalidOperation

try:
    from collections import OrderedDict
except ImportError: #pragma: no cover
    from ordereddict import OrderedDict

from dateutil.parser import parse
import six

from journalism.exceptions import ColumnDoesNotExistError, NullComputationError, CastError

#: String values which will be automatically cast to :code:`None`.
NULL_VALUES = ('', 'na', 'n/a', 'none', 'null', '.')

#: String values which will be automatically cast to :code:`True`.
TRUE_VALUES = ('yes', 'y', 'true', 't')

#: String values which will be automatically cast to :code:`False`.
FALSE_VALUES = ('no', 'n', 'false', 'f')

def no_null_computations(func):
    """
    Function decorator that prevents illogical computations
    on columns containing nulls.
    """
    @wraps(func)
    def check(c, *args, **kwargs):
        if c.has_nulls():
            raise NullComputationError

        return func(c)

    return check

def _median(data_sorted):
    """
    Compute the median value of a sequence of values.

    :param data_sorted: A sorted sequence of :class:`decimal.Decimal`.
    :returns: :class:`decimal.Decimal`.
    """
    length = len(data_sorted)

    if length % 2 == 1:
        return data_sorted[((length + 1) // 2) - 1]
    else:
        half = length // 2
        a = data_sorted[half - 1]
        b = data_sorted[half]

    return (a + b) / 2

class ColumnMapping(Mapping):
    """
    Proxy access to :class:`Column` instances by name.

    :param table: The :class:`.Table` containing the columns. 
    """
    def __init__(self, table):
        self._table = table
        self._cached_len = None

    def __getitem__(self, k):
        try:
            i = self._table._column_names.index(k)
        except ValueError:
            raise ColumnDoesNotExistError(k)

        return self._table._get_column(i) 

    def __iter__(self):
        return ColumnIterator(self._table)

    def __len__(self):
        if self._cached_len is not None:
            return self._cached_len

        self._cached_len = len(self._table._column_names)

        return self._cached_len 

class Column(Sequence):
    """
    Proxy access to column data. Instances of :class:`Column` should
    not be constructed directly. They are created by :class:`.Table`
    instances.

    :param table: The table that contains this column.
    :param index: The index of this column in the table.
    """
    def __init__(self, table, index):
        self._table = table
        self._index = index

        self._cached_data = None
        self._cached_data_without_nulls = None
        self._cached_data_sorted = None
        self._cached_len = None

    def __unicode__(self):
        data = self._data()

        sample = ', '.join(six.text_type(d) for d in data[:5])

        if len(data) > 5:
            sample = '%s, ...' % sample

        sample = '(%s)' % sample

        return '<journalism.columns.%s: %s>' % (self.__class__.__name__, sample)

    def __str__(self):
        return str(self.__unicode__())

    def _data(self):
        if self._cached_data is None:
            self._cached_data = tuple(r[self._index] for r in self._table._data)

        return self._cached_data

    def _data_without_nulls(self):
        if self._cached_data_without_nulls is None:
            self._cached_data_without_nulls = tuple(d for d in self._data() if d is not None)

        return self._cached_data_without_nulls

    def _data_sorted(self):
        if self._cached_data_sorted is None:
            self._cached_data_sorted = sorted(self._data())

        return self._cached_data_sorted

    def __getitem__(self, j):
        return self._data()[j]

    def __len__(self):
        if self._cached_len is not None:
            return self._cached_len

        self._cached_len = len(self._data())

        return self._cached_len

    def __eq__(self, other):
        """
        Ensure equality test with lists works.
        """
        return self._data() == other

    def __ne__(self, other):
        """
        Ensure inequality test with lists works.
        """
        return not self.__eq__(other)

    def has_nulls(self):
        """
        Returns True if this column contains null values.
        """
        return None in self._data()

    def any(self, test):
        """
        Returns :code:`True` if any value passes a truth test.
        
        :param test: A function that takes a value and returns :code:`True`
            or :code:`False`.
        """
        return any(test(d) for d in self._data())

    def all(self, test):
        """
        Returns :code:`True` if all values pass a truth test.
        
        :param test: A function that takes a value and returns :code:`True`
            or :code:`False`.
        """
        return all(test(d) for d in self._data())

    def count(self, value):
        """
        Count the number of times a specific value occurs in this column.

        :param value: The value to be counted.
        """
        count = 0

        for d in self._data():
            if d == value:
                count += 1

        return count

    def counts(self):
        """
        Compute the number of instances of each unique value in this
        column.

        Returns a new :class:`.Table`, with two columns,
        one containing the values and a a second, :class:`NumberColumn`
        containing the counts.

        Resulting table will be sorted by descending count.
        """
        counts = OrderedDict()

        for d in self._data():
            if d not in counts:
                counts[d] = 0

            counts[d] += 1

        column_names = (self._table._column_names[self._index], 'count')
        column_types = (self._table._column_types[self._index], NumberType())
        data = (tuple(i) for i in counts.items())

        rows = sorted(data, key=lambda r: r[1], reverse=True)

        return self._table._fork(rows, column_types, column_names)

class ColumnType(object):
    """
    Base class for column data types.
    """
    def create_column(self, table, index):
        raise NotImplementedError

class TextColumn(Column):
    """
    A column containing unicode/string data.
    """
    def max_length(self):
        return max([len(d) for d in self._data_without_nulls()])

class TextType(ColumnType):
    """
    Column type for :class:`TextColumn`.
    """
    def cast(self, d):
        """
        Cast a single value to :func:`unicode` (:func:`str` in Python 3).

        :param d: A value to cast.
        :returns: :func:`unicode` (:func:`str` in Python 3) or :code:`None`
        """
        if d is None:
            return d

        if isinstance(d, six.string_types):
            d = d.strip()

            if d.lower() in NULL_VALUES:
                return None 

        return six.text_type(d)

    def create_column(self, table, index):
        return TextColumn(table, index)

class BooleanColumn(Column):
    """
    A column containing :func:`bool` data.
    """
    def any(self):
        """
        Returns :code:`True` if any value is :code:`True`.
        """
        return any(self._data())

    def all(self):
        """
        Returns :code:`True` if all values are :code:`True`.
        """
        return all(self._data())

class BooleanType(ColumnType):
    """
    Column type for :class:`BooleanColumn`.
    """
    def cast(self, d):
        """
        Cast a single value to :func:`bool`.

        :param d: A value to cast.
        :returns: :func:`bool` or :code:`None`.
        """
        if isinstance(d, bool) or d is None:
            return d

        if isinstance(d, six.string_types):
            d = d.replace(',' ,'').strip()

            d_lower = d.lower()

            if d_lower in NULL_VALUES:
                return None
            
            if d_lower in TRUE_VALUES:
                return True

            if d_lower in FALSE_VALUES:
                return False

        raise CastError('Can not convert value %s to bool for BooleanColumn.' % d) 

    def create_column(self, table, index):
        return BooleanColumn(table, index)

class NumberColumn(Column):
    """
    A column containing numeric data.
    
    All data is represented by the :class:`decimal.Decimal` class.' 
    """
    def sum(self):
        """
        Compute the sum of this column.

        :returns: :class:`decimal.Decimal`.
        """
        return sum(self._data_without_nulls())

    def min(self):
        """
        Compute the minimum value of this column.

        :returns: :class:`decimal.Decimal`.
        """
        return min(self._data_without_nulls())

    def max(self):
        """
        Compute the maximum value of this column.

        :returns: :class:`decimal.Decimal`.
        """
        return max(self._data_without_nulls())

    @no_null_computations
    def mean(self):
        """
        Compute the mean value of this column.

        :returns: :class:`decimal.Decimal`.
        :raises: :exc:`.NullComputationError`
        """
        return self.sum() / len(self)

    @no_null_computations
    def median(self):
        """
        Compute the median value of this column.

        :returns: :class:`decimal.Decimal`.
        :raises: :exc:`.NullComputationError`
        """
        return _median(self._data_sorted())

    @no_null_computations
    def mode(self):
        """
        Compute the mode value of this column.

        :returns: :class:`decimal.Decimal`.
        :raises: :exc:`.NullComputationError`
        """
        data = self._data()
        state = defaultdict(int)

        for n in data:
            state[n] += 1

        return max(state.keys(), key=lambda x: state[x])

    @no_null_computations
    def variance(self):
        """
        Compute the variance of this column.

        :returns: :class:`decimal.Decimal`.
        :raises: :exc:`.NullComputationError`
        """
        data = self._data()
        mean = self.mean()

        return sum((n - mean) ** 2 for n in data) / len(data)   

    @no_null_computations
    def stdev(self):
        """
        Compute the standard of deviation of this column.

        :returns: :class:`decimal.Decimal`.
        :raises: :exc:`.NullComputationError`
        """
        return self.variance().sqrt()

    @no_null_computations
    def mad(self):
        """
        Compute the `median absolute deviation <http://en.wikipedia.org/wiki/Median_absolute_deviation>`_
        of this column.

        :returns: :class:`decimal.Decimal`.
        :raises: :exc:`.NullComputationError`
        """
        data = self._data_sorted()
        m = _median(data)

        return _median(tuple(abs(n - m) for n in data))

class NumberType(ColumnType):
    """
    Column type for :class:`NumberColumn`.
    """
    def cast(self, d):
        """
        Cast a single value to a :class:`decimal.Decimal`.

        :returns: :class:`decimal.Decimal` or :code:`None`.
        :raises: :exc:`.CastError`
        """
        if isinstance(d, Decimal) or d is None:
            return d

        if isinstance(d, six.string_types):
            d = d.replace(',' ,'').strip()

            if d.lower() in NULL_VALUES:
                return None
        
        if isinstance(d, float):
            raise CastError('Can not convert float to Decimal for NumberColumn. Convert data to string first!')

        try:
            return Decimal(d)
        except InvalidOperation:
            raise CastError('Can not convert value "%s" to Decimal for NumberColumn.' % d) 

    def create_column(self, table, index):
        return NumberColumn(table, index)

<<<<<<< HEAD
        return median(tuple(abs(n - m) for n in data))

#     @no_null_computations
    def percentile(self, one_pct):
        """
        Compute the `percentile <http://stackoverflow.com/questions/2374640/how-do-i-calculate-percentiles-with-python-numpy/2753343#2753343>`_
        of this column or of one row.

        Returns a list of the percentiles.

        Will raise :exc:`>.NullComputationError` if this column contains nulls.
        """
        data_sorted = sorted(self._data_without_nulls())
        one_pct = one_pct
 
        def percentiler(data_sorted, percent, key=lambda x:x):
            if not data_sorted: # Yoda logic!
                return None
            k = (len(data_sorted)-1) * percent
            k = Decimal(k)
            f = math.floor(k)
            f = Decimal(f)
            c = math.ceil(k)
            c = Decimal(c)
            if f == c:
                return key(data_sorted[int(k)])
            d0 = key(data_sorted[int(f)]) * (c-k)
            d1 = key(data_sorted[int(c)]) * (k-f)
            return d0+d1

        if one_pct:
            return [percentiler(data_sorted, (one_pct * .01), key=lambda x:x)]
        else:
            percentile_list = []
            for each_pct in range(1, 101):
                percent = each_pct * .01
                percentile_list.append(percentiler(data_sorted, percent))
            return percentile_list
=======
class DateColumn(Column):
    """
    A column containing :func:`datetime.date` data.
    """
    def min(self):
        """
        Compute the earliest date in this column.

        :returns: :class:`datetime.date`.
        """
        return min(self._data_without_nulls())

    def max(self):
        """
        Compute the latest date in this column.

        :returns: :class:`datetime.date`.
        """
        return max(self._data_without_nulls())

class DateType(ColumnType):
    """
    Column type for :class:`DateColumn`.
    """
    def __init__(self, date_format=None):
        self.date_format = date_format

    def cast(self, d):
        """
        Cast a single value to a :class:`datetime.date`.

        :param date_format: An optional :func:`datetime.strptime`
            format string for parsing dates in this column.
        :returns: :class`datetime.date` or :code:`None`.
        :raises: :exc:`.CastError`
        """
        if isinstance(d, datetime.date) or d is None:
            return d

        if isinstance(d, six.string_types):
            d = d.strip()

            if d.lower() in NULL_VALUES:
                return None

        if self.date_format:
            return datetime.datetime.strptime(d, self.date_format).date() 

        return parse(d).date()

    def create_column(self, table, index):
        return DateColumn(table, index)

class ColumnIterator(six.Iterator):
    """
    Iterator over :class:`Column` instances.

    :param table: The :class:`.Table` containing the columns.
    """
    def __init__(self, table):
        self._table = table
        self._i = 0

    def __next__(self):
        try:
            self._table._column_names[self._i]
        except IndexError:
            raise StopIteration

        column = self._table._get_column(self._i)

        self._i += 1

        return column 
>>>>>>> fd61d79a
<|MERGE_RESOLUTION|>--- conflicted
+++ resolved
@@ -452,8 +452,80 @@
     def create_column(self, table, index):
         return NumberColumn(table, index)
 
-<<<<<<< HEAD
-        return median(tuple(abs(n - m) for n in data))
+class DateColumn(Column):
+    """
+    A column containing :func:`datetime.date` data.
+    """
+    def min(self):
+        """
+        Compute the earliest date in this column.
+
+        :returns: :class:`datetime.date`.
+        """
+        return min(self._data_without_nulls())
+
+    def max(self):
+        """
+        Compute the latest date in this column.
+
+        :returns: :class:`datetime.date`.
+        """
+        return max(self._data_without_nulls())
+
+class DateType(ColumnType):
+    """
+    Column type for :class:`DateColumn`.
+    """
+    def __init__(self, date_format=None):
+        self.date_format = date_format
+
+    def cast(self, d):
+        """
+        Cast a single value to a :class:`datetime.date`.
+
+        :param date_format: An optional :func:`datetime.strptime`
+            format string for parsing dates in this column.
+        :returns: :class`datetime.date` or :code:`None`.
+        :raises: :exc:`.CastError`
+        """
+        if isinstance(d, datetime.date) or d is None:
+            return d
+
+        if isinstance(d, six.string_types):
+            d = d.strip()
+
+            if d.lower() in NULL_VALUES:
+                return None
+
+        if self.date_format:
+            return datetime.datetime.strptime(d, self.date_format).date() 
+
+        return parse(d).date()
+
+    def create_column(self, table, index):
+        return DateColumn(table, index)
+
+class ColumnIterator(six.Iterator):
+    """
+    Iterator over :class:`Column` instances.
+
+    :param table: The :class:`.Table` containing the columns.
+    """
+    def __init__(self, table):
+        self._table = table
+        self._i = 0
+
+    def __next__(self):
+        try:
+            self._table._column_names[self._i]
+        except IndexError:
+            raise StopIteration
+
+        column = self._table._get_column(self._i)
+
+        self._i += 1
+
+        return column 
 
 #     @no_null_computations
     def percentile(self, one_pct):
@@ -491,79 +563,3 @@
                 percent = each_pct * .01
                 percentile_list.append(percentiler(data_sorted, percent))
             return percentile_list
-=======
-class DateColumn(Column):
-    """
-    A column containing :func:`datetime.date` data.
-    """
-    def min(self):
-        """
-        Compute the earliest date in this column.
-
-        :returns: :class:`datetime.date`.
-        """
-        return min(self._data_without_nulls())
-
-    def max(self):
-        """
-        Compute the latest date in this column.
-
-        :returns: :class:`datetime.date`.
-        """
-        return max(self._data_without_nulls())
-
-class DateType(ColumnType):
-    """
-    Column type for :class:`DateColumn`.
-    """
-    def __init__(self, date_format=None):
-        self.date_format = date_format
-
-    def cast(self, d):
-        """
-        Cast a single value to a :class:`datetime.date`.
-
-        :param date_format: An optional :func:`datetime.strptime`
-            format string for parsing dates in this column.
-        :returns: :class`datetime.date` or :code:`None`.
-        :raises: :exc:`.CastError`
-        """
-        if isinstance(d, datetime.date) or d is None:
-            return d
-
-        if isinstance(d, six.string_types):
-            d = d.strip()
-
-            if d.lower() in NULL_VALUES:
-                return None
-
-        if self.date_format:
-            return datetime.datetime.strptime(d, self.date_format).date() 
-
-        return parse(d).date()
-
-    def create_column(self, table, index):
-        return DateColumn(table, index)
-
-class ColumnIterator(six.Iterator):
-    """
-    Iterator over :class:`Column` instances.
-
-    :param table: The :class:`.Table` containing the columns.
-    """
-    def __init__(self, table):
-        self._table = table
-        self._i = 0
-
-    def __next__(self):
-        try:
-            self._table._column_names[self._i]
-        except IndexError:
-            raise StopIteration
-
-        column = self._table._get_column(self._i)
-
-        self._i += 1
-
-        return column 
->>>>>>> fd61d79a
