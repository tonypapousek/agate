--- conflicted
+++ resolved
@@ -324,15 +324,6 @@
         return self.variance().sqrt()
 
     @no_null_computations
-<<<<<<< HEAD
-    def percentile(self):
-        """
-        Compute the percentile of this column.
-
-        Will raise :exc:`>.NullComputationError` if this column contains nulls.
-        """
-        pass
-=======
     def mad(self):
         """
         Compute the `median absolute deviation <http://en.wikipedia.org/wiki/Median_absolute_deviation>`_
@@ -344,7 +335,6 @@
         m = median(data)
 
         return median(tuple(abs(n - m) for n in data))
->>>>>>> 2b9f6993
 
 class IntColumn(NumberColumn):
     """
